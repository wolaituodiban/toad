--- conflicted
+++ resolved
@@ -10,14 +10,10 @@
 
         
 class Trainer:
-<<<<<<< HEAD
     """trainer for training models
     """
-    def __init__(self, model, loader = None, optimizer = None, keep_history = None,
-=======
     def __init__(self, model, loader = None, optimizer = None, loss = None, keep_history = None,
->>>>>>> 8dede83c
-                early_stopping = None):
+                 early_stopping = None):
         """initialization
 
         Args:
